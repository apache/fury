--- conflicted
+++ resolved
@@ -1,11 +1,6 @@
 {
-<<<<<<< HEAD
-  "name": "furyjs",
-  "version": "0.0.1dev",
-=======
   "name": "@furyjs/fury",
   "version": "0.0.2",
->>>>>>> 8f35f5d2
   "description": "A blazing fast multi-language serialization framework powered by jit and zero-copy",
   "main": "dist/index.js",
   "scripts": {
