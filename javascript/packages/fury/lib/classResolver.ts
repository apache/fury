/*
 * Licensed to the Apache Software Foundation (ASF) under one
 * or more contributor license agreements.  See the NOTICE file
 * distributed with this work for additional information
 * regarding copyright ownership.  The ASF licenses this file
 * to you under the Apache License, Version 2.0 (the
 * "License"); you may not use this file except in compliance
 * with the License.  You may obtain a copy of the License at
 *
 *   http://www.apache.org/licenses/LICENSE-2.0
 *
 * Unless required by applicable law or agreed to in writing,
 * software distributed under the License is distributed on an
 * "AS IS" BASIS, WITHOUT WARRANTIES OR CONDITIONS OF ANY
 * KIND, either express or implied.  See the License for the
 * specific language governing permissions and limitations
 * under the License.
 */

import { InternalSerializerType, Serializer } from "./type";
import { fromString } from "./platformBuffer";
import { x64hash128 } from "./murmurHash3";
import { BinaryWriter } from "./writer";
import { generateSerializer } from "./gen";
import { Type, TypeDescription } from "./description";
import Fury from "./fury";
import { BinaryReader } from "./reader";

const USESTRINGVALUE = 0;
const USESTRINGID = 1;

class LazyString {
  private string: string | null = null;
  private start: number | null = null;
  private len: number | null = null;

  static fromPair(start: number, len: number) {
    const result = new LazyString();
    result.start = start;
    result.len = len;
    return result;
  }

  static fromString(str: string) {
    const result = new LazyString();
    result.string = str;
    return result;
  }

  toString(binaryReader: BinaryReader) {
    if (this.string == null) {
      this.string = binaryReader.stringUtf8At(this.start!, this.len!);
    }
    return this.string;
  }
}

const uninitSerialize = {
  read: () => {
    throw new Error("uninitSerialize");
  },
  write: () => {
    throw new Error("uninitSerialize");
  },
  readInner: () => {
    throw new Error("uninitSerialize");
  },
  writeInner: () => {
    throw new Error("uninitSerialize");
  },
  meta: {
    fixedSize: 0,
    type: InternalSerializerType.ANY,
    needToWriteRef: false,
    typeId: null,
  },
};

export default class SerializerResolver {
  private internalSerializer: Serializer[] = new Array(300);
  private customSerializer: { [key: string]: Serializer } = {
  };

  private readStringPool: LazyString[] = [];
  private writeStringCount = 0;
  private writeStringIndex: number[] = [];

  private registerSerializer(fury: Fury, description: TypeDescription) {
    return fury.classResolver.registerSerializerById(SerializerResolver.getTypeIdByInternalSerializerType(description.type), generateSerializer(fury, description));
  }

  private initInternalSerializer(fury: Fury) {
    this.registerSerializer(fury, Type.string());
    this.registerSerializer(fury, Type.array(Type.any()));
    this.registerSerializer(fury, Type.map(Type.any(), Type.any()));
    this.registerSerializer(fury, Type.bool());
    this.registerSerializer(fury, Type.int8());
    this.registerSerializer(fury, Type.int16());
    this.registerSerializer(fury, Type.int32());
    this.registerSerializer(fury, Type.varInt32());
    this.registerSerializer(fury, Type.int64());
    this.registerSerializer(fury, Type.sliInt64());
    this.registerSerializer(fury, Type.float16());
    this.registerSerializer(fury, Type.float32());
    this.registerSerializer(fury, Type.float64());
    this.registerSerializer(fury, Type.timestamp());
    this.registerSerializer(fury, Type.duration());
    this.registerSerializer(fury, Type.set(Type.any()));
    this.registerSerializer(fury, Type.binary());
    this.registerSerializer(fury, Type.boolArray());
    this.registerSerializer(fury, Type.int8Array());
    this.registerSerializer(fury, Type.int16Array());
    this.registerSerializer(fury, Type.int32Array());
    this.registerSerializer(fury, Type.int64Array());
    this.registerSerializer(fury, Type.float16Array());
    this.registerSerializer(fury, Type.float32Array());
    this.registerSerializer(fury, Type.float64Array());
<<<<<<< HEAD
=======

    this.numberSerializer = this.getSerializerById(SerializerResolver.getTypeIdByInternalSerializerType(InternalSerializerType.FLOAT64));
    this.int64Serializer = this.getSerializerById(SerializerResolver.getTypeIdByInternalSerializerType(InternalSerializerType.INT64));
    this.boolSerializer = this.getSerializerById(SerializerResolver.getTypeIdByInternalSerializerType(InternalSerializerType.BOOL));
    this.dateSerializer = this.getSerializerById(SerializerResolver.getTypeIdByInternalSerializerType(InternalSerializerType.TIMESTAMP));
    this.stringSerializer = this.getSerializerById(SerializerResolver.getTypeIdByInternalSerializerType(InternalSerializerType.STRING));
    this.setSerializer = this.getSerializerById(SerializerResolver.getTypeIdByInternalSerializerType(InternalSerializerType.SET));
    this.arraySerializer = this.getSerializerById(SerializerResolver.getTypeIdByInternalSerializerType(InternalSerializerType.ARRAY));
    this.mapSerializer = this.getSerializerById(SerializerResolver.getTypeIdByInternalSerializerType(InternalSerializerType.MAP));
>>>>>>> 6ad2ca57
  }

  private numberSerializer: null | Serializer = null;
  private int64Serializer: null | Serializer = null;
  private boolSerializer: null | Serializer = null;
  private dateSerializer: null | Serializer = null;
  private stringSerializer: null | Serializer = null;
  private setSerializer: null | Serializer = null;
  private arraySerializer: null | Serializer = null;
  private mapSerializer: null | Serializer = null;

  init(fury: Fury) {
    this.initInternalSerializer(fury);
  }

  reset() {
    this.readStringPool = [];
    this.writeStringIndex.fill(-1);
  }

  getSerializerByType(type: InternalSerializerType) {
    return this.internalSerializer[SerializerResolver.getTypeIdByInternalSerializerType(type)];
  }

  getSerializerById(id: number) {
    return this.internalSerializer[id];
  }

  registerSerializerById(id: number, serializer: Serializer) {
    if (this.internalSerializer[id]) {
      Object.assign(this.internalSerializer[id], serializer);
    } else {
      this.internalSerializer[id] = { ...serializer };
    }
    return this.internalSerializer[id];
  }

  registerSerializerByTag(tag: string, serializer: Serializer = uninitSerialize) {
    if (this.customSerializer[tag]) {
      Object.assign(this.customSerializer[tag], serializer);
    } else {
      this.customSerializer[tag] = { ...serializer };
    }
    return this.customSerializer[tag];
  }

  getSerializerByTag(tag: string) {
    return this.customSerializer[tag];
  }

  static tagBuffer(tag: string) {
    const tagBuffer = fromString(tag);
    const bufferLen = tagBuffer.byteLength;
    const writer = new BinaryWriter({});

    let tagHash = x64hash128(tagBuffer, 47).getBigUint64(0);
    if (tagHash === 0n) {
      tagHash = 1n;
    }

    writer.uint8(USESTRINGVALUE);
    writer.uint64(tagHash);
    writer.int16(bufferLen);
    writer.bufferWithoutMemCheck(tagBuffer, bufferLen);
    return writer.dump();
  }

  createTagWriter(tag: string) {
    this.writeStringIndex.push(-1);
    const idx = this.writeStringIndex.length - 1;
    const fullBuffer = SerializerResolver.tagBuffer(tag);

    return {
      write: (binaryWriter: BinaryWriter) => {
        const tagIndex = this.writeStringIndex[idx];
        if (tagIndex > -1) {
          // equivalent of: `uint8(USESTRINGID); int16(tagIndex)`
          binaryWriter.int24((tagIndex << 8) | USESTRINGID);
          return;
        }

        this.writeStringIndex[idx] = this.writeStringCount++;
        binaryWriter.buffer(fullBuffer);
      },
    };
  }

  readTag(binaryReader: BinaryReader) {
    const flag = binaryReader.uint8();
    if (flag === USESTRINGVALUE) {
      binaryReader.skip(8); // The tag hash is not needed at the moment.
      const len = binaryReader.int16();
      const start = binaryReader.getCursor();
      binaryReader.skip(len);
      this.readStringPool.push(LazyString.fromPair(start, len));
      const idx = this.readStringPool.length;
      return () => {
        return this.readStringPool[idx - 1].toString(binaryReader);
      };
    } else {
      const idx = binaryReader.int16();
      return () => {
        return this.readStringPool[idx].toString(binaryReader);
      };
    }
  }

  getSerializerByData(v: any) {
    if (typeof v === "number") {
      return this.numberSerializer;
    }

<<<<<<< HEAD
    if (typeof v === "number") {
      return this.getSerializerByType(InternalSerializerType.FLOAT64);
    }

    if (typeof v === "bigint") {
      return this.getSerializerByType(InternalSerializerType.INT64);
    }

    if (typeof v === "boolean") {
      return this.getSerializerByType(InternalSerializerType.BOOL);
    }

    if (v instanceof Date) {
      return this.getSerializerByType(InternalSerializerType.TIMESTAMP);
    }

    if (typeof v === "string") {
      return this.getSerializerByType(InternalSerializerType.STRING);
    }

    if (v instanceof Map) {
      return this.getSerializerByType(InternalSerializerType.MAP);
    }

    if (v instanceof Set) {
      return this.getSerializerByType(InternalSerializerType.SET);
=======
    if (typeof v === "string") {
      return this.stringSerializer;
    }

    if (Array.isArray(v)) {
      return this.arraySerializer;
    }

    if (typeof v === "boolean") {
      return this.boolSerializer;
    }

    if (typeof v === "bigint") {
      return this.int64Serializer;
    }

    if (v instanceof Date) {
      return this.dateSerializer;
    }

    if (v instanceof Map) {
      return this.mapSerializer;
    }

    if (v instanceof Set) {
      return this.setSerializer;
>>>>>>> 6ad2ca57
    }
    throw new Error(`Failed to detect the Fury type from JavaScript type: ${typeof v}`);
  }

<<<<<<< HEAD
    if (Array.isArray(v)) {
      return this.getSerializerByType(InternalSerializerType.ARRAY);
=======
  static getTypeIdByInternalSerializerType(type: InternalSerializerType) {
    switch (type) {
      case InternalSerializerType.BOOL:
        return 1;
      case InternalSerializerType.INT8:
        return 2;
      case InternalSerializerType.INT16:
        return 3;
      case InternalSerializerType.INT32:
        return 4;
      case InternalSerializerType.VAR_INT32:
        return 5;
      case InternalSerializerType.INT64:
        return 6;
      case InternalSerializerType.VAR_INT64:
        return 7;
      case InternalSerializerType.SLI_INT64:
        return 8;
      case InternalSerializerType.FLOAT16:
        return 9;
      case InternalSerializerType.FLOAT32:
        return 10;
      case InternalSerializerType.FLOAT64:
        return 11;
      case InternalSerializerType.STRING:
        return 12;
      case InternalSerializerType.ENUM:
        return 13;
      case InternalSerializerType.LIST:
        return 14;
      case InternalSerializerType.SET:
        return 15;
      case InternalSerializerType.MAP:
        return 16;
      case InternalSerializerType.DURATION:
        return 17;
      case InternalSerializerType.TIMESTAMP:
        return 18;
      case InternalSerializerType.DECIMAL:
        return 19;
      case InternalSerializerType.BINARY:
        return 20;
      case InternalSerializerType.TUPLE:
      case InternalSerializerType.ARRAY:
        return 21;
      case InternalSerializerType.BOOL_ARRAY:
        return 22;
      case InternalSerializerType.INT8_ARRAY:
        return 23;
      case InternalSerializerType.INT16_ARRAY:
        return 24;
      case InternalSerializerType.INT32_ARRAY:
        return 25;
      case InternalSerializerType.INT64_ARRAY:
        return 26;
      case InternalSerializerType.FLOAT16_ARRAY:
        return 27;
      case InternalSerializerType.FLOAT32_ARRAY:
        return 28;
      case InternalSerializerType.FLOAT64_ARRAY:
        return 29;
      case InternalSerializerType.OBJECT: // todo
        return 256;
      default:
        throw new Error(`typeId is not assigned to type ${InternalSerializerType[type]}`);
>>>>>>> 6ad2ca57
    }
  }

  static getTypeIdByInternalSerializerType(type: InternalSerializerType) {
    switch (type) {
      case InternalSerializerType.BOOL:
        return 1;
      case InternalSerializerType.INT8:
        return 2;
      case InternalSerializerType.INT16:
        return 3;
      case InternalSerializerType.INT32:
        return 4;
      case InternalSerializerType.VAR_INT32:
        return 5;
      case InternalSerializerType.INT64:
        return 6;
      case InternalSerializerType.VAR_INT64:
        return 7;
      case InternalSerializerType.SLI_INT64:
        return 8;
      case InternalSerializerType.FLOAT16:
        return 9;
      case InternalSerializerType.FLOAT32:
        return 10;
      case InternalSerializerType.FLOAT64:
        return 11;
      case InternalSerializerType.STRING:
        return 12;
      case InternalSerializerType.ENUM:
        return 13;
      case InternalSerializerType.LIST:
        return 14;
      case InternalSerializerType.SET:
        return 15;
      case InternalSerializerType.MAP:
        return 16;
      case InternalSerializerType.DURATION:
        return 17;
      case InternalSerializerType.TIMESTAMP:
        return 18;
      case InternalSerializerType.DECIMAL:
        return 19;
      case InternalSerializerType.BINARY:
        return 20;
      case InternalSerializerType.TUPLE:
      case InternalSerializerType.ARRAY:
        return 21;
      case InternalSerializerType.BOOL_ARRAY:
        return 22;
      case InternalSerializerType.INT8_ARRAY:
        return 23;
      case InternalSerializerType.INT16_ARRAY:
        return 24;
      case InternalSerializerType.INT32_ARRAY:
        return 25;
      case InternalSerializerType.INT64_ARRAY:
        return 26;
      case InternalSerializerType.FLOAT16_ARRAY:
        return 27;
      case InternalSerializerType.FLOAT32_ARRAY:
        return 28;
      case InternalSerializerType.FLOAT64_ARRAY:
        return 29;
      case InternalSerializerType.OBJECT: // todo
        return 256;
      default:
        throw new Error(`typeId is not assigned to type ${InternalSerializerType[type]}`);
    }
  }
}<|MERGE_RESOLUTION|>--- conflicted
+++ resolved
@@ -115,8 +115,6 @@
     this.registerSerializer(fury, Type.float16Array());
     this.registerSerializer(fury, Type.float32Array());
     this.registerSerializer(fury, Type.float64Array());
-<<<<<<< HEAD
-=======
 
     this.numberSerializer = this.getSerializerById(SerializerResolver.getTypeIdByInternalSerializerType(InternalSerializerType.FLOAT64));
     this.int64Serializer = this.getSerializerById(SerializerResolver.getTypeIdByInternalSerializerType(InternalSerializerType.INT64));
@@ -126,7 +124,6 @@
     this.setSerializer = this.getSerializerById(SerializerResolver.getTypeIdByInternalSerializerType(InternalSerializerType.SET));
     this.arraySerializer = this.getSerializerById(SerializerResolver.getTypeIdByInternalSerializerType(InternalSerializerType.ARRAY));
     this.mapSerializer = this.getSerializerById(SerializerResolver.getTypeIdByInternalSerializerType(InternalSerializerType.MAP));
->>>>>>> 6ad2ca57
   }
 
   private numberSerializer: null | Serializer = null;
@@ -239,34 +236,6 @@
       return this.numberSerializer;
     }
 
-<<<<<<< HEAD
-    if (typeof v === "number") {
-      return this.getSerializerByType(InternalSerializerType.FLOAT64);
-    }
-
-    if (typeof v === "bigint") {
-      return this.getSerializerByType(InternalSerializerType.INT64);
-    }
-
-    if (typeof v === "boolean") {
-      return this.getSerializerByType(InternalSerializerType.BOOL);
-    }
-
-    if (v instanceof Date) {
-      return this.getSerializerByType(InternalSerializerType.TIMESTAMP);
-    }
-
-    if (typeof v === "string") {
-      return this.getSerializerByType(InternalSerializerType.STRING);
-    }
-
-    if (v instanceof Map) {
-      return this.getSerializerByType(InternalSerializerType.MAP);
-    }
-
-    if (v instanceof Set) {
-      return this.getSerializerByType(InternalSerializerType.SET);
-=======
     if (typeof v === "string") {
       return this.stringSerializer;
     }
@@ -293,15 +262,10 @@
 
     if (v instanceof Set) {
       return this.setSerializer;
->>>>>>> 6ad2ca57
     }
     throw new Error(`Failed to detect the Fury type from JavaScript type: ${typeof v}`);
   }
 
-<<<<<<< HEAD
-    if (Array.isArray(v)) {
-      return this.getSerializerByType(InternalSerializerType.ARRAY);
-=======
   static getTypeIdByInternalSerializerType(type: InternalSerializerType) {
     switch (type) {
       case InternalSerializerType.BOOL:
@@ -367,75 +331,6 @@
         return 256;
       default:
         throw new Error(`typeId is not assigned to type ${InternalSerializerType[type]}`);
->>>>>>> 6ad2ca57
-    }
-  }
-
-  static getTypeIdByInternalSerializerType(type: InternalSerializerType) {
-    switch (type) {
-      case InternalSerializerType.BOOL:
-        return 1;
-      case InternalSerializerType.INT8:
-        return 2;
-      case InternalSerializerType.INT16:
-        return 3;
-      case InternalSerializerType.INT32:
-        return 4;
-      case InternalSerializerType.VAR_INT32:
-        return 5;
-      case InternalSerializerType.INT64:
-        return 6;
-      case InternalSerializerType.VAR_INT64:
-        return 7;
-      case InternalSerializerType.SLI_INT64:
-        return 8;
-      case InternalSerializerType.FLOAT16:
-        return 9;
-      case InternalSerializerType.FLOAT32:
-        return 10;
-      case InternalSerializerType.FLOAT64:
-        return 11;
-      case InternalSerializerType.STRING:
-        return 12;
-      case InternalSerializerType.ENUM:
-        return 13;
-      case InternalSerializerType.LIST:
-        return 14;
-      case InternalSerializerType.SET:
-        return 15;
-      case InternalSerializerType.MAP:
-        return 16;
-      case InternalSerializerType.DURATION:
-        return 17;
-      case InternalSerializerType.TIMESTAMP:
-        return 18;
-      case InternalSerializerType.DECIMAL:
-        return 19;
-      case InternalSerializerType.BINARY:
-        return 20;
-      case InternalSerializerType.TUPLE:
-      case InternalSerializerType.ARRAY:
-        return 21;
-      case InternalSerializerType.BOOL_ARRAY:
-        return 22;
-      case InternalSerializerType.INT8_ARRAY:
-        return 23;
-      case InternalSerializerType.INT16_ARRAY:
-        return 24;
-      case InternalSerializerType.INT32_ARRAY:
-        return 25;
-      case InternalSerializerType.INT64_ARRAY:
-        return 26;
-      case InternalSerializerType.FLOAT16_ARRAY:
-        return 27;
-      case InternalSerializerType.FLOAT32_ARRAY:
-        return 28;
-      case InternalSerializerType.FLOAT64_ARRAY:
-        return 29;
-      case InternalSerializerType.OBJECT: // todo
-        return 256;
-      default:
-        throw new Error(`typeId is not assigned to type ${InternalSerializerType[type]}`);
     }
   }
 }