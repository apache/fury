--- conflicted
+++ resolved
@@ -19,12 +19,9 @@
 
 package org.apache.fury.resolver;
 
-<<<<<<< HEAD
-=======
 import static org.apache.fury.meta.MetaStringEncoder.PACKAGE_DECODER;
 import static org.apache.fury.meta.MetaStringEncoder.PACKAGE_ENCODER;
 import static org.apache.fury.meta.MetaStringEncoder.TYPE_NAME_DECODER;
->>>>>>> 6ad2ca57
 import static org.apache.fury.serializer.CodegenSerializer.loadCodegenSerializer;
 import static org.apache.fury.serializer.CodegenSerializer.loadCompatibleCodegenSerializer;
 import static org.apache.fury.serializer.CodegenSerializer.supportCodegenForJavaSerialization;
@@ -98,15 +95,11 @@
 import org.apache.fury.logging.Logger;
 import org.apache.fury.logging.LoggerFactory;
 import org.apache.fury.memory.MemoryBuffer;
-<<<<<<< HEAD
-import org.apache.fury.meta.ClassDef;
-=======
 import org.apache.fury.memory.Platform;
 import org.apache.fury.meta.ClassDef;
 import org.apache.fury.meta.MetaString;
 import org.apache.fury.reflect.ReflectionUtils;
 import org.apache.fury.reflect.TypeRef;
->>>>>>> 6ad2ca57
 import org.apache.fury.serializer.ArraySerializers;
 import org.apache.fury.serializer.ArraySerializers.UnexistedArrayClassSerializer;
 import org.apache.fury.serializer.ArraySerializers.UnexistedEnumArrayClassSerializer;
@@ -154,10 +147,6 @@
 import org.apache.fury.type.ScalaTypes;
 import org.apache.fury.type.TypeUtils;
 import org.apache.fury.util.GraalvmSupport;
-<<<<<<< HEAD
-import org.apache.fury.util.Platform;
-=======
->>>>>>> 6ad2ca57
 import org.apache.fury.util.Preconditions;
 import org.apache.fury.util.StringUtils;
 import org.apache.fury.util.function.Functions;
@@ -230,11 +219,7 @@
   private final ObjectMap<MetaStringBytes, Class<?>> classNameBytes2Class =
       new ObjectMap<>(16, furyMapLoadFactor);
   // Every deserialization for unregistered class will query it, performance is important.
-<<<<<<< HEAD
-  private final ObjectMap<ClassNameBytes, Class<?>> compositeClassNameBytes2Class =
-=======
   private final ObjectMap<ClassNameBytes, ClassInfo> compositeClassNameBytes2ClassInfo =
->>>>>>> 6ad2ca57
       new ObjectMap<>(16, furyMapLoadFactor);
   private final HashMap<Short, Class<?>> typeIdToClassXLangMap = new HashMap<>(8, loadFactor);
   private final HashMap<String, Class<?>> typeTagToClassXLangMap = new HashMap<>(8, loadFactor);
@@ -1494,31 +1479,17 @@
    */
   public Class<?> readClassInternal(MemoryBuffer buffer) {
     int header = buffer.readVarUint32Small14();
-<<<<<<< HEAD
-=======
     final ClassInfo classInfo;
->>>>>>> 6ad2ca57
     if ((header & 0b1) != 0) {
       if (metaContextShareEnabled) {
         return readClassWithMetaShare(buffer);
       }
       MetaStringBytes packageBytes = metaStringResolver.readMetaStringBytesWithFlag(buffer, header);
       MetaStringBytes simpleClassNameBytes = metaStringResolver.readMetaStringBytes(buffer);
-<<<<<<< HEAD
-      final Class<?> cls = loadBytesToClass(packageBytes, simpleClassNameBytes);
-      currentReadClass = cls;
-      return cls;
-    } else {
-      ClassInfo classInfo = registeredId2ClassInfo[(short) (header >> 1)];
-      final Class<?> cls = classInfo.cls;
-      currentReadClass = cls;
-      return cls;
-=======
       classInfo = loadBytesToClassInfo(packageBytes, simpleClassNameBytes);
 
     } else {
       classInfo = registeredId2ClassInfo[(short) (header >> 1)];
->>>>>>> 6ad2ca57
     }
     final Class<?> cls = classInfo.cls;
     currentReadClass = cls;
@@ -1595,14 +1566,6 @@
   private ClassInfo readClassInfoFromBytes(
       MemoryBuffer buffer, ClassInfo classInfoCache, int header) {
     MetaStringBytes simpleClassNameBytesCache = classInfoCache.classNameBytes;
-<<<<<<< HEAD
-    if (simpleClassNameBytesCache != null) {
-      MetaStringBytes packageNameBytesCache = classInfoCache.packageNameBytes;
-      MetaStringBytes packageBytes =
-          metaStringResolver.readMetaStringBytesWithFlag(buffer, packageNameBytesCache, header);
-      assert packageNameBytesCache != null;
-      MetaStringBytes simpleClassNameBytes =
-=======
     MetaStringBytes packageBytes;
     MetaStringBytes simpleClassNameBytes;
     if (simpleClassNameBytesCache != null) {
@@ -1611,22 +1574,14 @@
           metaStringResolver.readMetaStringBytesWithFlag(buffer, packageNameBytesCache, header);
       assert packageNameBytesCache != null;
       simpleClassNameBytes =
->>>>>>> 6ad2ca57
           metaStringResolver.readMetaStringBytes(buffer, simpleClassNameBytesCache);
       if (simpleClassNameBytesCache.hashCode == simpleClassNameBytes.hashCode
           && packageNameBytesCache.hashCode == packageBytes.hashCode) {
         return classInfoCache;
       }
     } else {
-<<<<<<< HEAD
-      MetaStringBytes packageBytes = metaStringResolver.readMetaStringBytesWithFlag(buffer, header);
-      MetaStringBytes simpleClassNameBytes = metaStringResolver.readMetaStringBytes(buffer);
-      Class<?> cls = loadBytesToClass(packageBytes, simpleClassNameBytes);
-      return getClassInfo(cls);
-=======
       packageBytes = metaStringResolver.readMetaStringBytesWithFlag(buffer, header);
       simpleClassNameBytes = metaStringResolver.readMetaStringBytes(buffer);
->>>>>>> 6ad2ca57
     }
     ClassInfo classInfo = loadBytesToClassInfo(packageBytes, simpleClassNameBytes);
     if (classInfo.serializer == null) {
@@ -1635,19 +1590,6 @@
     return classInfo;
   }
 
-<<<<<<< HEAD
-  private Class<?> loadBytesToClass(
-      MetaStringBytes packageBytes, MetaStringBytes simpleClassNameBytes) {
-    ClassNameBytes classNameBytes =
-        new ClassNameBytes(packageBytes.hashCode, simpleClassNameBytes.hashCode);
-    Class<?> cls = compositeClassNameBytes2Class.get(classNameBytes);
-    if (cls == null) {
-      String packageName = packageBytes.decode('.', '_');
-      String className = simpleClassNameBytes.decode('.', '$');
-      String entireClassName;
-      if (StringUtils.isBlank(packageName)) {
-        entireClassName = className;
-=======
   private ClassInfo loadBytesToClassInfo(
       MetaStringBytes packageBytes, MetaStringBytes simpleClassNameBytes) {
     ClassNameBytes classNameBytes =
@@ -1683,7 +1625,6 @@
     if (StringUtils.isBlank(rawPkg)) {
       if (isArray) {
         entireClassName = packageName + className;
->>>>>>> 6ad2ca57
       } else {
         entireClassName = className;
       }
