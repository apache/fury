/*
 * Licensed to the Apache Software Foundation (ASF) under one
 * or more contributor license agreements.  See the NOTICE file
 * distributed with this work for additional information
 * regarding copyright ownership.  The ASF licenses this file
 * to you under the Apache License, Version 2.0 (the
 * "License"); you may not use this file except in compliance
 * with the License.  You may obtain a copy of the License at
 *
 *   http://www.apache.org/licenses/LICENSE-2.0
 *
 * Unless required by applicable law or agreed to in writing,
 * software distributed under the License is distributed on an
 * "AS IS" BASIS, WITHOUT WARRANTIES OR CONDITIONS OF ANY
 * KIND, either express or implied.  See the License for the
 * specific language governing permissions and limitations
 * under the License.
 */

package org.apache.fury.config;

import java.util.Objects;
import java.util.concurrent.TimeUnit;
import org.apache.fury.Fury;
import org.apache.fury.ThreadLocalFury;
import org.apache.fury.ThreadSafeFury;
import org.apache.fury.logging.Logger;
import org.apache.fury.logging.LoggerFactory;
import org.apache.fury.memory.Platform;
import org.apache.fury.meta.DeflaterMetaCompressor;
import org.apache.fury.meta.MetaCompressor;
import org.apache.fury.pool.ThreadPoolFury;
import org.apache.fury.reflect.ReflectionUtils;
import org.apache.fury.resolver.ClassResolver;
import org.apache.fury.serializer.JavaSerializer;
import org.apache.fury.serializer.ObjectStreamSerializer;
import org.apache.fury.serializer.Serializer;
import org.apache.fury.serializer.TimeSerializers;
import org.apache.fury.serializer.collection.GuavaCollectionSerializers;
import org.apache.fury.util.GraalvmSupport;

/** Builder class to config and create {@link Fury}. */
// Method naming style for this builder:
// - withXXX: withCodegen
// - verbXXX: requireClassRegistration
@SuppressWarnings("rawtypes")
public final class FuryBuilder {
  private static final Logger LOG = LoggerFactory.getLogger(FuryBuilder.class);

  private static final boolean ENABLE_CLASS_REGISTRATION_FORCIBLY;

  static {
    String flagValue =
        System.getProperty(
            "fury.enable_fury_security_mode_forcibly",
            System.getenv("ENABLE_CLASS_REGISTRATION_FORCIBLY"));
    ENABLE_CLASS_REGISTRATION_FORCIBLY = "true".equals(flagValue) || "1".equals(flagValue);
  }

  String name;
  boolean checkClassVersion = false;
  Language language = Language.JAVA;
  boolean trackingRef = false;
  boolean copyRef = false;
  boolean basicTypesRefIgnored = true;
  boolean stringRefIgnored = true;
  boolean timeRefIgnored = true;
  ClassLoader classLoader;
  boolean compressInt = true;
  public LongEncoding longEncoding = LongEncoding.SLI;
  boolean compressString = false;
  Boolean writeNumUtf16BytesForUtf8Encoding;
  CompatibleMode compatibleMode = CompatibleMode.SCHEMA_CONSISTENT;
  boolean checkJdkClassSerializable = true;
  Class<? extends Serializer> defaultJDKStreamSerializerType = ObjectStreamSerializer.class;
  boolean requireClassRegistration = true;
  Boolean metaShareEnabled;
  Boolean scopedMetaShareEnabled;
  boolean codeGenEnabled = true;
  Boolean deserializeNonexistentClass;
  boolean asyncCompilationEnabled = false;
  boolean registerGuavaTypes = true;
  boolean scalaOptimizationEnabled = false;
  boolean suppressClassRegistrationWarnings = true;
  boolean deserializeNonexistentEnumValueAsNull = false;
<<<<<<< HEAD
  boolean chunkSerializeMapEnabled = false;
=======
  boolean serializeEnumByName = false;
  int bufferSizeLimitBytes = 128 * 1024;
>>>>>>> 4f2b88d4
  MetaCompressor metaCompressor = new DeflaterMetaCompressor();

  public FuryBuilder() {}

  /**
   * Whether cross-language serialize the object. If you used fury for java only, please set
   * language to {@link Language#JAVA}, which will have much better performance.
   */
  public FuryBuilder withLanguage(Language language) {
    this.language = language;
    return this;
  }

  /** Whether track shared or circular references. */
  public FuryBuilder withRefTracking(boolean trackingRef) {
    this.trackingRef = trackingRef;
    return this;
  }

  /**
   * Whether track {@link Fury#copy(Object)} shared or circular references.
   *
   * <p>If this option is false, shared reference will be copied into different object, and circular
   * reference copy will raise stack overflow exception.
   *
   * <p>If this option is enabled, the copy performance will be slower.
   */
  public FuryBuilder withRefCopy(boolean copyRef) {
    this.copyRef = copyRef;
    return this;
  }

  /** Whether ignore basic types shared reference. */
  public FuryBuilder ignoreBasicTypesRef(boolean ignoreBasicTypesRef) {
    this.basicTypesRefIgnored = ignoreBasicTypesRef;
    return this;
  }

  /** Whether ignore string shared reference. */
  public FuryBuilder ignoreStringRef(boolean ignoreStringRef) {
    this.stringRefIgnored = ignoreStringRef;
    return this;
  }

  /** ignore Enum Deserialize array out of bounds. */
  public FuryBuilder deserializeNonexistentEnumValueAsNull(
      boolean deserializeNonexistentEnumValueAsNull) {
    this.deserializeNonexistentEnumValueAsNull = deserializeNonexistentEnumValueAsNull;
    return this;
  }

  /** deserialize and serialize enum by name. */
  public FuryBuilder serializeEnumByName(boolean serializeEnumByName) {
    this.serializeEnumByName = serializeEnumByName;
    return this;
  }

  /**
   * Whether ignore reference tracking of all time types registered in {@link TimeSerializers} when
   * ref tracking is enabled.
   *
   * @see Config#isTimeRefIgnored
   */
  public FuryBuilder ignoreTimeRef(boolean ignoreTimeRef) {
    this.timeRefIgnored = ignoreTimeRef;
    return this;
  }

  /** Use variable length encoding for int/long. */
  public FuryBuilder withNumberCompressed(boolean numberCompressed) {
    this.compressInt = numberCompressed;
    withLongCompressed(numberCompressed);
    return this;
  }

  /** Use variable length encoding for int. */
  public FuryBuilder withIntCompressed(boolean intCompressed) {
    this.compressInt = intCompressed;
    return this;
  }

  /**
   * Use variable length encoding for long. Enabled by default, use {@link LongEncoding#SLI} (Small
   * long as int) for long encoding.
   */
  public FuryBuilder withLongCompressed(boolean longCompressed) {
    return withLongCompressed(longCompressed ? LongEncoding.SLI : LongEncoding.LE_RAW_BYTES);
  }

  /** Use variable length encoding for long. */
  public FuryBuilder withLongCompressed(LongEncoding longEncoding) {
    this.longEncoding = Objects.requireNonNull(longEncoding);
    return this;
  }

  /** Whether compress string for small size. */
  public FuryBuilder withStringCompressed(boolean stringCompressed) {
    this.compressString = stringCompressed;
    return this;
  }

  /**
   * Whether write num_bytes of utf16 for utf8 encoding. With this option enabled, fury will write
   * the num_bytes of utf16 before write utf8 encoded data, so that the deserialization can create
   * the appropriate utf16 array for store the data, thus save one copy.
   */
  public FuryBuilder withWriteNumUtf16BytesForUtf8Encoding(
      boolean writeNumUtf16BytesForUtf8Encoding) {
    this.writeNumUtf16BytesForUtf8Encoding = writeNumUtf16BytesForUtf8Encoding;
    return this;
  }

  /**
   * Sets the limit for Fury's internal buffer. If the buffer size exceeds this limit, it will be
   * reset to this limit after every serialization and deserialization.
   *
   * <p>The default is 128k.
   */
  public FuryBuilder withBufferSizeLimitBytes(int bufferSizeLimitBytes) {
    this.bufferSizeLimitBytes = bufferSizeLimitBytes;
    return this;
  }

  /**
   * Set classloader for fury to load classes, this classloader can't up updated. Fury will cache
   * the class meta data, if classloader can be updated, there may be class meta collision if
   * different classloaders have classes with same name.
   *
   * <p>If you want to change classloader, please use {@link org.apache.fury.util.LoaderBinding} or
   * {@link ThreadSafeFury} to setup mapping between classloaders and fury instances.
   */
  public FuryBuilder withClassLoader(ClassLoader classLoader) {
    this.classLoader = classLoader;
    return this;
  }

  /**
   * Set class schema compatible mode.
   *
   * @see CompatibleMode
   */
  public FuryBuilder withCompatibleMode(CompatibleMode compatibleMode) {
    this.compatibleMode = compatibleMode;
    return this;
  }

  /**
   * Whether check class schema consistency, will be disabled automatically when {@link
   * CompatibleMode#COMPATIBLE} is enabled. Do not disable this option unless you can ensure the
   * class won't evolve.
   */
  public FuryBuilder withClassVersionCheck(boolean checkClassVersion) {
    this.checkClassVersion = checkClassVersion;
    return this;
  }

  /** Whether check classes under `java.*` implement {@link java.io.Serializable}. */
  public FuryBuilder withJdkClassSerializableCheck(boolean checkJdkClassSerializable) {
    this.checkJdkClassSerializable = checkJdkClassSerializable;
    return this;
  }

  /**
   * Whether pre-register guava types such as `RegularImmutableMap`/`RegularImmutableList`. Those
   * types are not public API, but seems pretty stable.
   *
   * @see GuavaCollectionSerializers
   */
  public FuryBuilder registerGuavaTypes(boolean register) {
    this.registerGuavaTypes = register;
    return this;
  }

  /**
   * Whether to require registering classes for serialization, enabled by default. If disabled,
   * unknown classes can be deserialized, which may be insecure and cause remote code execution
   * attack if the classes `constructor`/`equals`/`hashCode` method contain malicious code. Do not
   * disable class registration if you can't ensure your environment are *indeed secure*. We are not
   * responsible for security risks if you disable this option. If you disable this option, you can
   * configure {@link org.apache.fury.resolver.ClassChecker} by {@link
   * ClassResolver#setClassChecker} to control which classes are allowed being serialized.
   */
  public FuryBuilder requireClassRegistration(boolean requireClassRegistration) {
    this.requireClassRegistration = requireClassRegistration;
    return this;
  }

  /**
   * Whether suppress class registration warnings. The warnings can be used for security audit, but
   * may be annoying, this suppression will be enabled by default.
   *
   * @see Config#suppressClassRegistrationWarnings()
   */
  public FuryBuilder suppressClassRegistrationWarnings(boolean suppress) {
    this.suppressClassRegistrationWarnings = suppress;
    return this;
  }

  /** Whether to enable meta share mode. */
  public FuryBuilder withMetaShare(boolean shareMeta) {
    this.metaShareEnabled = shareMeta;
    if (!shareMeta) {
      scopedMetaShareEnabled = false;
    }
    return this;
  }

  /**
   * Scoped meta share focuses on a single serialization process. Metadata created or identified
   * during this process is exclusive to it and is not shared with by other serializations.
   */
  public FuryBuilder withScopedMetaShare(boolean scoped) {
    scopedMetaShareEnabled = scoped;
    return this;
  }

  /**
   * Set a compressor for meta compression. Note that the passed {@link MetaCompressor} should be
   * thread-safe. By default, a `Deflater` based compressor {@link DeflaterMetaCompressor} will be
   * used. Users can pass other compressor such as `zstd` for better compression rate.
   */
  public FuryBuilder withMetaCompressor(MetaCompressor metaCompressor) {
    this.metaCompressor = MetaCompressor.checkMetaCompressor(metaCompressor);
    return this;
  }

  /**
   * Whether deserialize/skip data of un-existed class.
   *
   * @see Config#deserializeNonexistentClass()
   */
  public FuryBuilder withDeserializeNonexistentClass(boolean deserializeNonexistentClass) {
    this.deserializeNonexistentClass = deserializeNonexistentClass;
    return this;
  }

  /**
   * Whether enable jit for serialization. When disabled, the first serialization will be faster
   * since no need to generate code, but later will be much slower compared jit mode.
   */
  public FuryBuilder withCodegen(boolean codeGen) {
    this.codeGenEnabled = codeGen;
    return this;
  }

  /**
   * Whether enable async compilation. If enabled, serialization will use interpreter mode
   * serialization first and switch to jit serialization after async serializer jit for a class \ is
   * finished.
   *
   * <p>This option will be disabled automatically for graalvm native image since graalvm native
   * image doesn't support JIT at the image run time.
   *
   * @see Config#isAsyncCompilationEnabled()
   */
  public FuryBuilder withAsyncCompilation(boolean asyncCompilation) {
    this.asyncCompilationEnabled = asyncCompilation;
    return this;
  }

  /** Whether enable scala-specific serialization optimization. */
  public FuryBuilder withScalaOptimizationEnabled(boolean enableScalaOptimization) {
    this.scalaOptimizationEnabled = enableScalaOptimization;
    if (enableScalaOptimization) {
      try {
        Class.forName(
            ReflectionUtils.getPackage(Fury.class) + ".serializer.scala.ScalaSerializers");
      } catch (ClassNotFoundException e) {
        LOG.warn(
            "`fury-scala` library is not in the classpath, please add it to class path and invoke "
                + "`org.apache.fury.serializer.scala.ScalaSerializers.registerSerializers` for peek performance");
      }
    }
    return this;
  }

  /** Set name for Fury serialization. */
  public FuryBuilder withName(String name) {
    this.name = name;
    return this;
  }

  /**
   * use chunk by chunk method to serialize map, TODO: generate code for chunk by chunk method
   *
   * @param chunkSerializeMapEnabled
   * @return
   */
  public FuryBuilder withChunkSerializeMapEnable(boolean chunkSerializeMapEnabled) {
    this.chunkSerializeMapEnabled = chunkSerializeMapEnabled;
    return this;
  }

  private void finish() {
    if (classLoader == null) {
      classLoader = Thread.currentThread().getContextClassLoader();
      if (classLoader == null) {
        classLoader = Fury.class.getClassLoader();
      }
    }
    if (language != Language.JAVA) {
      stringRefIgnored = false;
    }
    if (ENABLE_CLASS_REGISTRATION_FORCIBLY) {
      if (!requireClassRegistration) {
        LOG.warn("Class registration is enabled forcibly.");
        requireClassRegistration = true;
      }
    }
    if (defaultJDKStreamSerializerType == JavaSerializer.class) {
      LOG.warn(
          "JDK serialization is used for types which customized java serialization by "
              + "implementing methods such as writeObject/readObject. This is not secure, try to "
              + "use {} instead, or implement a custom {}.",
          ObjectStreamSerializer.class,
          Serializer.class);
    }
    if (writeNumUtf16BytesForUtf8Encoding == null) {
      writeNumUtf16BytesForUtf8Encoding = language == Language.JAVA;
    }
    if (compatibleMode == CompatibleMode.COMPATIBLE) {
      checkClassVersion = false;
      if (deserializeNonexistentClass == null) {
        deserializeNonexistentClass = true;
      }
      if (scopedMetaShareEnabled == null) {
        if (metaShareEnabled == null) {
          metaShareEnabled = true;
          scopedMetaShareEnabled = true;
        } else {
          scopedMetaShareEnabled = false;
        }
      } else {
        if (metaShareEnabled == null) {
          metaShareEnabled = scopedMetaShareEnabled;
        }
      }
    } else {
      if (deserializeNonexistentClass == null) {
        deserializeNonexistentClass = false;
      }
      if (scopedMetaShareEnabled != null && scopedMetaShareEnabled) {
        LOG.warn("Scoped meta share is for CompatibleMode only, disable it for {}", compatibleMode);
      }
      scopedMetaShareEnabled = false;
      if (metaShareEnabled == null) {
        metaShareEnabled = false;
      }
    }
    if (!requireClassRegistration) {
      LOG.warn(
          "Class registration isn't forced, unknown classes can be deserialized. "
              + "If the environment isn't secure, please enable class registration by "
              + "`FuryBuilder#requireClassRegistration(true)` or configure ClassChecker by "
              + "`ClassResolver#setClassChecker`");
    }
    if (GraalvmSupport.IN_GRAALVM_NATIVE_IMAGE && asyncCompilationEnabled) {
      LOG.info("Use sync compilation for graalvm native image since it doesn't support JIT.");
      asyncCompilationEnabled = false;
    }
  }

  /**
   * Create Fury and print exception when failed. Many application will create fury as a static
   * variable, Fury creation exception will be swallowed by {@link NoClassDefFoundError}. We print
   * exception explicitly for better debugging.
   */
  private static Fury newFury(FuryBuilder builder, ClassLoader classLoader) {
    try {
      return new Fury(builder, classLoader);
    } catch (Throwable t) {
      t.printStackTrace();
      LOG.error("Fury creation failed with classloader {}", classLoader);
      Platform.throwException(t);
      throw new RuntimeException(t);
    }
  }

  public Fury build() {
    finish();
    ClassLoader loader = this.classLoader;
    // clear classLoader to avoid `LoaderBinding#furyFactory` lambda capture classLoader by
    // capturing `FuryBuilder`, which make `classLoader` not able to be gc.
    this.classLoader = null;
    return newFury(this, loader);
  }

  /** Build thread safe fury. */
  public ThreadSafeFury buildThreadSafeFury() {
    return buildThreadLocalFury();
  }

  /** Build thread safe fury backed by {@link ThreadLocalFury}. */
  public ThreadLocalFury buildThreadLocalFury() {
    finish();
    ClassLoader loader = this.classLoader;
    // clear classLoader to avoid `LoaderBinding#furyFactory` lambda capture classLoader by
    // capturing `FuryBuilder`,  which make `classLoader` not able to be gc.
    this.classLoader = null;
    ThreadLocalFury threadSafeFury = new ThreadLocalFury(classLoader -> newFury(this, classLoader));
    threadSafeFury.setClassLoader(loader);
    return threadSafeFury;
  }

  /**
   * Build pooled ThreadSafeFury.
   *
   * @param minPoolSize min pool size
   * @param maxPoolSize max pool size
   * @return ThreadSafeFuryPool
   */
  public ThreadSafeFury buildThreadSafeFuryPool(int minPoolSize, int maxPoolSize) {
    return buildThreadSafeFuryPool(minPoolSize, maxPoolSize, 30L, TimeUnit.SECONDS);
  }

  /**
   * Build pooled ThreadSafeFury.
   *
   * @param minPoolSize min pool size
   * @param maxPoolSize max pool size
   * @param expireTime cache expire time, default 5's
   * @param timeUnit TimeUnit, default SECONDS
   * @return ThreadSafeFuryPool
   */
  public ThreadSafeFury buildThreadSafeFuryPool(
      int minPoolSize, int maxPoolSize, long expireTime, TimeUnit timeUnit) {
    if (minPoolSize < 0 || maxPoolSize < 0 || minPoolSize > maxPoolSize) {
      throw new IllegalArgumentException(
          String.format(
              "thread safe fury pool's init pool size error, please check it, min:[%s], max:[%s]",
              minPoolSize, maxPoolSize));
    }
    finish();
    ClassLoader loader = this.classLoader;
    this.classLoader = null;
    ThreadSafeFury threadSafeFury =
        new ThreadPoolFury(
            classLoader -> newFury(this, classLoader),
            minPoolSize,
            maxPoolSize,
            expireTime,
            timeUnit);
    threadSafeFury.setClassLoader(loader);
    return threadSafeFury;
  }
}<|MERGE_RESOLUTION|>--- conflicted
+++ resolved
@@ -83,12 +83,8 @@
   boolean scalaOptimizationEnabled = false;
   boolean suppressClassRegistrationWarnings = true;
   boolean deserializeNonexistentEnumValueAsNull = false;
-<<<<<<< HEAD
-  boolean chunkSerializeMapEnabled = false;
-=======
   boolean serializeEnumByName = false;
   int bufferSizeLimitBytes = 128 * 1024;
->>>>>>> 4f2b88d4
   MetaCompressor metaCompressor = new DeflaterMetaCompressor();
 
   public FuryBuilder() {}
@@ -368,17 +364,6 @@
   /** Set name for Fury serialization. */
   public FuryBuilder withName(String name) {
     this.name = name;
-    return this;
-  }
-
-  /**
-   * use chunk by chunk method to serialize map, TODO: generate code for chunk by chunk method
-   *
-   * @param chunkSerializeMapEnabled
-   * @return
-   */
-  public FuryBuilder withChunkSerializeMapEnable(boolean chunkSerializeMapEnabled) {
-    this.chunkSerializeMapEnabled = chunkSerializeMapEnabled;
     return this;
   }
 
