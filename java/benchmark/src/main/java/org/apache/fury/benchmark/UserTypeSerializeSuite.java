--- conflicted
+++ resolved
@@ -144,12 +144,8 @@
   public static void main(String[] args) throws IOException {
     if (args.length == 0) {
       String commandLine =
-<<<<<<< HEAD
-          "org.apache.fury.*UserTypeSerializeSuite.fury_serialize -f 3 -wi 3 -i 3 -t 1 -w 2s -r 2s -rf csv";
-=======
           "org.apache.fury.*UserTypeSerializeSuite.fury -f 3 -wi 5 -i 10 -t 1 -w 2s -r 2s -rf csv "
               + "-p objectType=MEDIA_CONTENT -p bufferType=array -p references=false";
->>>>>>> 10ee9470
       System.out.println(commandLine);
       args = commandLine.split(" ");
     }
