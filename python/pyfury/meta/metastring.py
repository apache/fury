--- conflicted
+++ resolved
@@ -67,48 +67,12 @@
         else:
             self.strip_last_char = False
 
-    def __eq__(self, other):
-        if not isinstance(other, MetaString):
-            return NotImplemented
-        return (
-            self.original == other.original
-            and self.encoding == other.encoding
-            and self.encoded_data == other.encoded_data
-            and self.length == other.length
-            and self.strip_last_char == other.strip_last_char
-        )
-
-    def __hash__(self):
-        return hash(
-            (
-                self.original,
-                self.encoding,
-                self.encoded_data,
-                self.length,
-                self.strip_last_char,
-            )
-        )
-
-    def __repr__(self):
-        return (
-            f"MetaString("
-            f"original={self.original!r}, "
-            f"encoding={self.encoding!r}, "
-            f"encoded_data={self.encoded_data!r}, "
-            f"length={self.length!r}, "
-            f"strip_last_char={self.strip_last_char!r})"
-        )
-
 
 class MetaStringDecoder:
     """
     Decodes MetaString objects back into their original plain text form.
     """
 
-<<<<<<< HEAD
-    def __init__(self, char1=None, char2=None):
-        pass
-=======
     def __init__(self, special_char1: str, special_char2: str):
         """
         Creates a MetaStringDecoder with specified special characters used for decoding.
@@ -119,7 +83,6 @@
         """
         self.special_char1 = special_char1
         self.special_char2 = special_char2
->>>>>>> 8d2d1240
 
     def decode(self, encoded_data: bytes, encoding: Encoding) -> str:
         """
@@ -316,9 +279,6 @@
         """
         self.special_char1 = special_char1
         self.special_char2 = special_char2
-
-    def __init__(self, char1=None, char2=None):
-        pass
 
     def encode(self, input_string: str) -> MetaString:
         """
@@ -581,7 +541,7 @@
         strip_last_char = len(bytes_array) * 8 >= total_bits + bits_per_char
         if strip_last_char:
             bytes_array[0] = bytes_array[0] | 0x80
-        return bytes(bytes_array)
+        return bytes_array
 
     def _char_to_value(self, c: str, bits_per_char: int) -> int:
         """
